import torch
import torch.nn as nn
<<<<<<< HEAD
from torch.nn.utils.rnn import pad_sequence
import torch.functional as F
from dgl.nn.pytorch.conv import GraphConv
import math
=======
>>>>>>> 494d0854
from .utils import _calc_padding, _unpack_from_convolution, _pack_for_convolution
from binding_prediction.dataset import build_dgl_graph_batch


class GraphAndConvParent(nn.Module):
    def __init__(self, in_channels, out_channels, conv_kernel_size=1, intermediate_channels=None):
        super().__init__()
        if intermediate_channels is None:
            intermediate_channels = out_channels
        self.lin = nn.Linear(2*in_channels, intermediate_channels)
        padding = _calc_padding(1, conv_kernel_size)
        self.conv = nn.Conv1d(intermediate_channels, out_channels, conv_kernel_size, padding=padding)

        self.in_channels = in_channels
        self.intermediate_channels = intermediate_channels
        self.out_channels = out_channels

class GraphAndConv(GraphAndConvParent):
    def __init__(self, in_channels, out_channels, conv_kernel_size=1, intermediate_channels=None):
        super().__init__(in_channels, out_channels, conv_kernel_size, intermediate_channels)

    def forward(self, adj, inputs):
        batch_size = inputs.shape[0]
        mask = adj.sum(dim=2).bool()
        x = torch.einsum('bilc,bij->bjlc', inputs, adj)
        x = torch.cat((x, inputs), dim=-1)
        x = self.lin(x)
        x = _pack_for_convolution(x)
        x = self.conv(x)
        x = _unpack_from_convolution(x, batch_size)
        x[~mask] = 0.
        return x

class GraphAndConvDGL(GraphAndConvParent):
    def __init__(self, in_channels, out_channels, conv_kernel_size=1, intermediate_channels=None):
        super().__init__(in_channels, out_channels, conv_kernel_size, intermediate_channels)
        self.gnn = GraphConv(in_channels, in_channels)

    def forward(self, adj, inputs):
        batch_size = inputs.shape[0]
        g = build_dgl_graph_batch(inputs, adj)
        inputs = g.ndata['features']
        mask = adj.sum(dim=2).bool()

        x = self.gnn(g, inputs)
        x = torch.cat((x, inputs), dim=-1)
        x = self.lin(x)
        x = torch.transpose(x, 1, 2)
        x = self.conv(x)
        x = _unpack_from_convolution(x, batch_size)
        x[~mask] = 0.
        return x

class MergeSnE1(nn.Module):
    def __init__(self):
        super(MergeSnE1, self).__init__()

    def forward(self, features, embedding):
        N_resid = embedding.shape[1]
        N_nodes = features.shape[1]
        nodes_expanded = torch.stack([features] * N_resid, dim=2)
        embed_expanded = torch.stack([embedding] * N_nodes, dim=1)
        full_features = torch.cat((nodes_expanded, embed_expanded), dim=3)
        return full_features


class RankingLayer(nn.Module):
    def __init__(self, input_size, emb_dim):
        """ Initialize model parameters for Siamese network.
        Parameters
        ----------
        input_size: int
            Input dimension size
        emb_dim: int
            Embedding dimension for both datasets
        Note
        ----
        This implicitly assumes that the embedding dimension for
        both datasets are the same.
        """
        # See here: https://adoni.github.io/2017/11/08/word2vec-pytorch/
        super(RankingLayer, self).__init__()
        self.input_size = input_size
        self.emb_dimension = emb_dim
        self.output = nn.Linear(input_size, emb_dim)
        self.init_emb()

    def init_emb(self):
        initstd = 1 / math.sqrt(self.emb_dimension)
        self.output.weight.data.normal_(0, initstd)

    def forward(self, pos, neg):
        """
        Parameters
        ----------
        pos : torch.Tensor
           Positive shared representation vector
        neg : torch.Tensor
           Negative shared representation vector(s).
           There can be multiple negative examples (~5 according to NCE).
        """
        losses = 0
        pos_out = self.output(pos)
        neg_out = self.output(neg)
        diff = pos - neg_out
        score = F.logsigmoid(diff)
        losses = sum(score)
        return -1 * losses
<|MERGE_RESOLUTION|>--- conflicted
+++ resolved
@@ -1,12 +1,9 @@
 import torch
 import torch.nn as nn
-<<<<<<< HEAD
 from torch.nn.utils.rnn import pad_sequence
 import torch.functional as F
 from dgl.nn.pytorch.conv import GraphConv
 import math
-=======
->>>>>>> 494d0854
 from .utils import _calc_padding, _unpack_from_convolution, _pack_for_convolution
 from binding_prediction.dataset import build_dgl_graph_batch
 
