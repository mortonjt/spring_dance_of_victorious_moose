import torch
import torch.nn as nn
from torch.nn.utils.rnn import pad_sequence
from .layers import GraphAndConv, MergeSnE1


class BindingModel(torch.nn.Module):
    """
    Model for predicting weather or not we achieve binding.

    Parameters
    ----------
    in_channels : int
        The size of the channel index of the input tensor
    hidden_channel_list : iterable of ints
        Number of channels in every hidden layer of the encoder
        Length corresponds to the number of hidden layers.
    out_channels : int
        number of output channels.
    conv_kernel_sizes : iterable of ints, optional
        Number of channels in every hidden layer of the encoder
        Length corresponds to the number of layers.
        If not provided, defaults to 1 for every layer
    """
<<<<<<< HEAD
    def __init__(self, in_channels, hidden_channel_list, out_channels,
                 conv_kernel_sizes=None, nonlinearity=None, layer_cls=GraphAndConv):
=======
    def __init__(self, in_channels_graph, in_channels_prot, merge_channels_graph, merge_channels_prot,
                 hidden_channel_list, out_channels, conv_kernel_sizes=None, nonlinearity=None):
>>>>>>> 494d0854
        super(BindingModel, self).__init__()
        self.in_graph = nn.Linear(in_channels_graph, merge_channels_graph)
        self.in_prot = nn.Linear(in_channels_prot, merge_channels_prot)
        self.gcs_stack = GraphAndConvStack(merge_channels_graph + merge_channels_prot, hidden_channel_list,
                                           out_channels, conv_kernel_sizes,
                                           nonlinearity, layer_cls)
        self.merge_graph_w_sequences = MergeSnE1()
        total_number_inputs = sum(hidden_channel_list) + out_channels
        self.final_mix = nn.Linear(total_number_inputs, 1, bias=False)
        self.lm = None

    def forward(self, adj, x, prot_sequences):
        if self.lm is None:
            raise ValueError('Language model is not initialized!')
        prot_embeddings = [self.lm(p_i) for p_i in prot_sequences]
        embeddings = pad_sequence(prot_embeddings, batch_first=True, padding_value=0)
        x_node = self.in_graph(x)
        x_prot = self.in_prot(embeddings)
        y = self.merge_graph_w_sequences(x_node, x_prot)
        x_all = self.gcs_stack(adj, y)
        x_all = torch.cat(x_all, dim=-1)
        x_out = self.final_mix(x_all)
        x_out = torch.sum(torch.sum(x_out, dim=2), dim=1)
        return x_out

    def load_language_model(self, cls, path, device='cuda'):
        """
        Parameters
        ----------
        cls : Module name
            Name of the Language model.
            (i.e. binding_prediction.language_model.Elmo)
        path : filepath
            Filepath of the pretrained model.
        """
        self.lm = cls(path, device=device)


class GraphAndConvStack(nn.Module):
    """
    Stack of graph and E(1) convolutional layers.

    Parameters
    ----------
    in_channels : int
        The size of the channel index of the input tensor
    hidden_channel_list : iterable of ints
        Number of channels in every hidden layer of the encoder
        Length corresponds to the number of hidden layers.
    out_channels : int
        number of output channels.
    conv_kernel_sizes : iterable of ints, optional
        Number of channels in every hidden layer of the encoder
        Length corresponds to the number of layers.
        If not provided, defaults to 1 for every layer
    """

    def __init__(self, in_channels, hidden_channel_list, out_channels,
                 conv_kernel_sizes=None, nonlinearity=None, layer_cls=GraphAndConv):
        super(GraphAndConvStack, self).__init__()
        if nonlinearity is None:
            nonlinearity = nn.ReLU
        if conv_kernel_sizes is None:
            conv_kernel_sizes = [1] * (len(hidden_channel_list) + 1)
        self.nonlinearity = nonlinearity()

        self.in_channels = in_channels
        self.out_channels = out_channels
        self.hidden_channel_list = hidden_channel_list

        self.conv_layers = nn.ModuleList()

        in_channel_i = in_channels
        for i, out_channel_i in enumerate(hidden_channel_list):
            conv_i = layer_cls(in_channel_i, out_channel_i,
                                  conv_kernel_size=conv_kernel_sizes[i])
            self.conv_layers.append(conv_i)
            in_channel_i = out_channel_i
        conv_i = layer_cls(in_channel_i, out_channels,
                              conv_kernel_size=conv_kernel_sizes[-1])
        self.conv_layers.append(conv_i)

    def forward(self, adj, x):
        """
        Runs the net.

        Parameters
        ----------
        x : pytorch tensor
            Input to the convolution, of shape B x N x L x C_in
            Here B is the batch size, C_in is the number of channels,
            N is the size of the largest graph, and L is the size of the E(1)
            equivariant string.

        Returns
        -------
        x_all : list of pytorch tensor
            The output of the net at every layer of the net.
        """
        x = self.conv_layers[0](adj, x)
        x_all = [x]

        for module in self.conv_layers[1:]:
            x = self.nonlinearity(x)
            x = module(adj, x)
            x_all.append(x)

        return x_all<|MERGE_RESOLUTION|>--- conflicted
+++ resolved
@@ -22,13 +22,8 @@
         Length corresponds to the number of layers.
         If not provided, defaults to 1 for every layer
     """
-<<<<<<< HEAD
-    def __init__(self, in_channels, hidden_channel_list, out_channels,
-                 conv_kernel_sizes=None, nonlinearity=None, layer_cls=GraphAndConv):
-=======
     def __init__(self, in_channels_graph, in_channels_prot, merge_channels_graph, merge_channels_prot,
-                 hidden_channel_list, out_channels, conv_kernel_sizes=None, nonlinearity=None):
->>>>>>> 494d0854
+                 hidden_channel_list, out_channels, conv_kernel_sizes=None, nonlinearity=None, layer_cls=GraphAndConv):
         super(BindingModel, self).__init__()
         self.in_graph = nn.Linear(in_channels_graph, merge_channels_graph)
         self.in_prot = nn.Linear(in_channels_prot, merge_channels_prot)
