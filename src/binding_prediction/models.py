import torch
import torch.nn as nn
from .layers import GraphAndConv, MergeSnE1


class BindingModel(torch.nn.Module):
    """
    Model for predicting weather or not we achieve binding.

    Parameters
    ----------
    in_channels : int
        The size of the channel index of the input tensor
    hidden_channel_list : iterable of ints
        Number of channels in every hidden layer of the encoder
        Length corresponds to the number of hidden layers.
    out_channels : int
        number of output channels.
    conv_kernel_sizes : iterable of ints, optional
        Number of channels in every hidden layer of the encoder
        Length corresponds to the number of layers.
        If not provided, defaults to 1 for every layer
    """
    def __init__(self, in_channels, hidden_channel_list, out_channels,
                 conv_kernel_sizes=None, nonlinearity=None, layer_cls=GraphAndConv):
        super(BindingModel, self).__init__()
        self.gcs_stack = GraphAndConvStack(in_channels, hidden_channel_list,
                                           out_channels, conv_kernel_sizes,
<<<<<<< HEAD
                                           nonlinearity, layer_cls)
=======
                                           nonlinearity)
        self.merge_graph_w_sequences = MergeSnE1()
>>>>>>> 2502a73c
        total_number_inputs = sum(hidden_channel_list) + out_channels
        self.final_mix = nn.Linear(total_number_inputs, 1, bias=False)
        self.lm = None

    def forward(self, adj, x, prot_sequences):
        if self.lm is None:
            raise ValueError('Language model is not initialized!')
        prot_embeddings = [self.lm(p_i) for p_i in prot_sequences]
        y = self.merge_graph_w_sequences(x, prot_embeddings)
        x_all = self.gcs_stack(adj, y)
        x_all = torch.cat(x_all, dim=-1)
        x_out = self.final_mix(x_all)
        x_out = torch.sum(torch.sum(x_out, dim=2), dim=1)
        return x_out

    def load_language_model(self, cls, path):
        """
        Parameters
        ----------
        cls : Module name
            Name of the Language model.
            (i.e. binding_prediction.language_model.Elmo)
        path : filepath
            Filepath of the pretrained model.
        """
        self.lm = cls(path)


class GraphAndConvStack(nn.Module):
    """
    Stack of graph and E(1) convolutional layers.

    Parameters
    ----------
    in_channels : int
        The size of the channel index of the input tensor
    hidden_channel_list : iterable of ints
        Number of channels in every hidden layer of the encoder
        Length corresponds to the number of hidden layers.
    out_channels : int
        number of output channels.
    conv_kernel_sizes : iterable of ints, optional
        Number of channels in every hidden layer of the encoder
        Length corresponds to the number of layers.
        If not provided, defaults to 1 for every layer
    """

    def __init__(self, in_channels, hidden_channel_list, out_channels,
                 conv_kernel_sizes=None, nonlinearity=None, layer_cls=GraphAndConv):
        super(GraphAndConvStack, self).__init__()
        if nonlinearity is None:
            nonlinearity = nn.ReLU
        if conv_kernel_sizes is None:
            conv_kernel_sizes = [1] * (len(hidden_channel_list) + 1)
        self.nonlinearity = nonlinearity()

        self.in_channels = in_channels
        self.out_channels = out_channels
        self.hidden_channel_list = hidden_channel_list

        self.conv_layers = nn.ModuleList()

        in_channel_i = in_channels
        for i, out_channel_i in enumerate(hidden_channel_list):
            conv_i = layer_cls(in_channel_i, out_channel_i,
                                  conv_kernel_size=conv_kernel_sizes[i])
            self.conv_layers.append(conv_i)
            in_channel_i = out_channel_i
        conv_i = layer_cls(in_channel_i, out_channels,
                              conv_kernel_size=conv_kernel_sizes[-1])
        self.conv_layers.append(conv_i)

    def forward(self, adj, x):
        """
        Runs the net.

        Parameters
        ----------
        x : pytorch tensor
            Input to the convolution, of shape B x N x L x C_in
            Here B is the batch size, C_in is the number of channels,
            N is the size of the largest graph, and L is the size of the E(1)
            equivariant string.

        Returns
        -------
        x_all : list of pytorch tensor
            The output of the net at every layer of the net.
        """
        x = self.conv_layers[0](adj, x)
        x_all = [x]

        for module in self.conv_layers[1:]:
            x = self.nonlinearity(x)
            x = module(adj, x)
            x_all.append(x)

        return x_all<|MERGE_RESOLUTION|>--- conflicted
+++ resolved
@@ -26,12 +26,8 @@
         super(BindingModel, self).__init__()
         self.gcs_stack = GraphAndConvStack(in_channels, hidden_channel_list,
                                            out_channels, conv_kernel_sizes,
-<<<<<<< HEAD
                                            nonlinearity, layer_cls)
-=======
-                                           nonlinearity)
         self.merge_graph_w_sequences = MergeSnE1()
->>>>>>> 2502a73c
         total_number_inputs = sum(hidden_channel_list) + out_channels
         self.final_mix = nn.Linear(total_number_inputs, 1, bias=False)
         self.lm = None
