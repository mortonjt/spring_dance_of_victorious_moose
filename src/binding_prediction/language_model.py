import torch
import warnings
from binding_prediction.protein import ProteinSequence
from binding_prediction.utils import onehot
with warnings.catch_warnings():
    warnings.filterwarnings("ignore", category=FutureWarning)
    warnings.filterwarnings("ignore", category=DeprecationWarning)
    import tensorflow as tf


class LanguageModel(object):

    def __init__(self, path):
        super(LanguageModel, self).__init__()
        self.path = path

    def extract(self, x):
        pass


class Elmo(LanguageModel):
    # requires a GPU in order to test
    def __init__(self, path, trainable=False):
        super(Elmo, self).__init__(path)
        m = tf.keras.models.load_model(path)
        layer = 'LSTM2'
        self.model = tf.keras.models.Model(inputs=[m.input],
                                           outputs=[m.get_layer(layer).output],
                                           trainable=trainable)

    def __call__(self, x):
        prot = ProteinSequence(x)
<<<<<<< HEAD
<<<<<<< HEAD
        embed = self.model.predict(prot.onehot).squeeze()
        return torch.Tensor(embed)
=======
        return self.model.predict(prot.onehot).squeeze()
=======
        embed = self.model.predict(prot.onehot).squeeze()
        return torch.Tensor(embed)
>>>>>>> 2502a73c


class OneHot(LanguageModel):
    def __init__(self, path):
        super(OneHot, self).__init__()
        self.tla_codes = ["A", "R", "N", "D", "B", "C", "E", "Q", "Z", "G",
                          "H", "I", "L", "K", "M", "F", "P", "S", "T", "W",
                          "Y", "V"]
        self.num_words = len(self.tla_codes)

    def __call__(self, x):
        embedding = []
        for x_i in x:
            emb_i = [onehot(self.tla_codes.index(w_i), self.num_words) for w_i in x]
            embedding.append(torch.Tensor(emb_i).float())
        return embedding
>>>>>>> 94fc8f35fdca323e49f4e72faa97a4534fb47e24<|MERGE_RESOLUTION|>--- conflicted
+++ resolved
@@ -30,16 +30,8 @@
 
     def __call__(self, x):
         prot = ProteinSequence(x)
-<<<<<<< HEAD
-<<<<<<< HEAD
         embed = self.model.predict(prot.onehot).squeeze()
         return torch.Tensor(embed)
-=======
-        return self.model.predict(prot.onehot).squeeze()
-=======
-        embed = self.model.predict(prot.onehot).squeeze()
-        return torch.Tensor(embed)
->>>>>>> 2502a73c
 
 
 class OneHot(LanguageModel):
@@ -55,5 +47,4 @@
         for x_i in x:
             emb_i = [onehot(self.tla_codes.index(w_i), self.num_words) for w_i in x]
             embedding.append(torch.Tensor(emb_i).float())
-        return embedding
->>>>>>> 94fc8f35fdca323e49f4e72faa97a4534fb47e24+        return embedding